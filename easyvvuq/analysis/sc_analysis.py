--- conflicted
+++ resolved
@@ -228,11 +228,7 @@
         - Map: a dict for level L containing k, l, X, and f
         """
         # unique index
-<<<<<<< HEAD
-        logging.debug('Creating multi-index map for level %d ...', L)
-=======
         logging.debug('Creating multi-index map for level %d', L)
->>>>>>> 603bd9bb
         # full tensor product
         if not self.sparse:
             # l = (np.ones(N) * L).astype('int')
