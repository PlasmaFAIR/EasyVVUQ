--- conflicted
+++ resolved
@@ -414,19 +414,7 @@
             fig.savefig(filename, dpi=dpi)
         return ax
 
-<<<<<<< HEAD
-    def plot_moments(
-            self,
-            qoi,
-            ylabel=None,
-            xlabel=None,
-            alpha=0.5,
-            filename=None,
-            dpi=None,
-            ax=None):
-=======
     def plot_moments(self, qoi, ylabel=None, xlabel=None, xvalues=None, alpha=0.5, filename=None, dpi=None, ax=None):
->>>>>>> 370b6ed8
         """Plot statistical moments for this analysis.
 
         Parameters
