"""EasyVVUQ Campaign

This module contains the Campaign class that is used to coordinate all
EasyVVUQ workflows.
"""
import os
import logging
import tempfile
import json
import easyvvuq
from easyvvuq import ParamsSpecification
from easyvvuq.constants import default_campaign_prefix, Status
from easyvvuq.data_structs import RunInfo, CampaignInfo, AppInfo
from easyvvuq.sampling import BaseSamplingElement
from easyvvuq.collate import BaseCollationElement

__copyright__ = """

    Copyright 2018 Robin A. Richardson, David W. Wright

    This file is part of EasyVVUQ

    EasyVVUQ is free software: you can redistribute it and/or modify
    it under the terms of the Lesser GNU General Public License as published by
    the Free Software Foundation, either version 3 of the License, or
    (at your option) any later version.

    EasyVVUQ is distributed in the hope that it will be useful,
    but WITHOUT ANY WARRANTY; without even the implied warranty of
    MERCHANTABILITY or FITNESS FOR A PARTICULAR PURPOSE.  See the
    Lesser GNU General Public License for more details.

    You should have received a copy of the Lesser GNU General Public License
    along with this program.  If not, see <https://www.gnu.org/licenses/>.

"""
__license__ = "LGPL"


logger = logging.getLogger(__name__)


class Campaign:
    """Campaigns organise the dataflow in EasyVVUQ workflows.

    The Campaign functions as as state machine for the VVUQ workflows. It uses a
    database (CampaignDB) to store information on both the target application
    and the VVUQ algorithms being employed.

    Notes
    -----

    Multiple campaigns can be combined in a CampaignDB. Hence the particular
    campaign we are currently working on will be specified using `campaign_id`.

    The JSON CampaignDB only supports a single campaign.

    Parameters
    ----------
    name : :obj:`str`, optional
        Description of `param1`.
    db_type : str, default="sql"
        Type of database to use for CampaignDB. Options at present are "sql"
        and "json".
    db_location : :obj:`str`, optional
        Location of the underlying campaign database - either a path or
        acceptable URI for SQLAlchemy.
    work_dir : :obj:`str`, optional, default='./'
        Path to working directory - used to store campaign directory.
    state_file : :obj:`str`, optional
        Path to serialised state - used to initialise the Campaign.
    change_to_state : bool, optional, default=False
        Should we change to the directory containing any specified `state_file`
        in order to make relative paths work.
    verify_all_runs: bool, optional, default=True
        Check all new runs being added for unrecognised params (not defined for the currently set
        app), values lying within defined physical range, type checking etc. This should normally
        always be set to True, but in cases where the performance is too degraded, the checks can
        be disabled by setting to False.

    Attributes
    ----------
    campaign_name : str or None
        Name for the campaign/workflow.
    _campaign_dir: str or None
        Path to the directory campaign uses for local storage (runs inputs etc)
    db_location : str or None
        Location of the underlying campaign database - either a path or
        acceptable URI for SQLAlchemy.
    db_type : str or None
        Type of CampaignDB ("sql" or "json").
    _log: list
        The log of all elements that have been applied, with information about
        their application
    campaign_id : int
        ID number for the current campaign in the CampaignDB.
    campaign_db: easyvvuq.db.BaseCampaignDB
        A campaign database object
    last_analysis:
        The result of the most recent analysis carried out on this campaign
    _active_app: dict
        Info about currently set app
    _active_app_name: str
        Name of currently set app
    _active_app_encoder: easyvvuq.encoders.BaseEncoder
        The current Encoder object being used, from the currently set app
    _active_app_decoder: easyvvuq.decoders.BaseDecoder
        The current Decoder object being used, from the currently set app
    _active_collater: easyvvuq.collate.BaseCollationElement
        The current Collater object assigned to this campaign
    _active_sampler: easyvvuq.sampling.BaseSamplingElement
        The currently set Sampler object
    _active_sampler_id: int
        The database id of the currently set Sampler object

    """

    def __init__(
            self,
            name=None,
            db_type="sql",
            db_location=None,
            work_dir="./",
            state_file=None,
            change_to_state=False,
            verify_all_runs=True
    ):

        self.work_dir = os.path.realpath(os.path.expanduser(work_dir))
        self.verify_all_runs = verify_all_runs

        self.campaign_name = None
        self._campaign_dir = None
        self.db_location = None
        self.db_type = None
        self._log = []

        self.campaign_id = None
        self.campaign_db = None

        self.last_analysis = None

        self._active_app = None
        self._active_app_name = None
        self._active_app_encoder = None
        self._active_app_decoder = None

        self._active_collater = None
        self._active_sampler = None
        self._active_sampler_id = None

        # Load campaign from state_file, if provided. Else make a fresh new
        # campaign with a new campaign database
        if state_file is not None:
            self._state_dir = self.init_from_state_file(state_file)
            if change_to_state:
                os.chdir(self._state_dir)
        else:
            self.init_fresh(name, db_type, db_location, work_dir)
            self._state_dir = None

    @property
    def campaign_dir(self):
        """Get the path in which to load/save files related to the campaign.

        Returns
        -------
        str
            Path to the campaign directory - given as a subdirectory of the
            working directory.
        """

        return os.path.join(self.work_dir, self._campaign_dir)

    def init_fresh(self, name, db_type='sql',
                   db_location=None, work_dir='.'):
        """
        Initialise a new campaign - create database and output directory
        (`campaign_dir`, a uniquely named directory in `work_dir`).

        Parameters
        ----------
        name : str
            Campaign name.
        db_type : str
            Database type - current options are 'sql' and 'json'.
        db_location : str or None
            Path in which to create campaign database - defaults to None which
            results in the database being placed in `campaign_dir` with a
            default name.
        work_dir : str
            Path in which to create the `campaign_dir`.

        Returns
        -------

        """

        # Create temp dir for campaign
        campaign_dir = tempfile.mkdtemp(prefix=default_campaign_prefix, dir=work_dir)

        self._campaign_dir = os.path.relpath(campaign_dir, start=work_dir)

        self.db_location = db_location
        self.db_type = db_type

        if self.db_type == 'sql':
            from .db.sql import CampaignDB
            if self.db_location is None:
                self.db_location = "sqlite:///" + self.campaign_dir + "test.db"
        elif self.db_type == 'json':
            from .db.json import CampaignDB
            if self.db_location is None:
                self.db_location = tempfile.mkstemp(suffix='.json', prefix='easyvvuq')[1]
        else:
            message = (f"Invalid 'db_type' {db_type}. Supported types are "
                       f"'sql' or 'json'.")
            logger.critical(message)
            raise RuntimeError(message)

        info = CampaignInfo(
            name=name,
            campaign_dir_prefix=default_campaign_prefix,
            easyvvuq_version=easyvvuq.__version__,
            campaign_dir=self.campaign_dir)
        self.campaign_db = CampaignDB(location=self.db_location,
                                      new_campaign=True,
                                      name=name, info=info)

        # Record the campaign's name and its associated ID in the database
        self.campaign_name = name
        self.campaign_id = self.campaign_db.get_campaign_id(self.campaign_name)

    def init_from_state_file(self, state_file):
        """Load campaign state from file.

        Parameters
        ----------
        state_file : str
            Path to the file containing the campaign state.

        Returns
        -------

        """

        full_state_path = os.path.realpath(os.path.expanduser(state_file))

        if not os.path.isfile(full_state_path):
            if not os.path.exists(full_state_path):
                msg = (f"Unable to open state file (no file exists): "
                       f"{state_file}")
            else:
                msg = (f"Unable to open state file (path is not a file): "
                       f"{state_file}")

            logger.error(msg)
            raise RuntimeError(msg)

        state_dir = os.path.dirname(full_state_path)

        logger.info(f"Loading campaign from state file '{full_state_path}'")
        self.load_state(full_state_path)

        if self.db_type == 'sql':
            from .db.sql import CampaignDB
        elif self.db_type == 'json':
            from .db.json import CampaignDB
        else:
            message = (f"Invalid 'db_type' {self.db_type}. Supported types "
                       f"are 'sql' or 'json'.")
            logger.critical(message)
            raise RuntimeError(message)

        logger.info(f"Opening session with CampaignDB at {self.db_location}")
        self.campaign_db = CampaignDB(location=self.db_location,
                                      new_campaign=False,
                                      name=self.campaign_name)
        campaign_db = self.campaign_db
        self.campaign_id = campaign_db.get_campaign_id(self.campaign_name)

        # Resurrect the sampler and collation elements
        self._active_sampler = campaign_db.resurrect_sampler(self._active_sampler_id)
        self._active_collater = campaign_db.resurrect_collation(self.campaign_id)

        self.set_app(self._active_app_name)

        return state_dir

    def save_state(self, state_filename):
        """Save the current Campaign state to file in JSON format
        Parameters
        ----------
        state_filename : str
            Name of file in which to save the state
        Returns
        -------
        """

        output_json = {
            "db_location": self.db_location,
            "db_type": self.db_type,
            "active_sampler_id": self._active_sampler_id,
            "active_app": self._active_app_name,
            "campaign_name": self.campaign_name,
            "campaign_dir": self._campaign_dir,
            "log": self._log
        }
        with open(state_filename, "w") as outfile:
            json.dump(output_json, outfile, indent=4)

    def load_state(self, state_filename):
        """Load up a Campaign state from the specified JSON file

        Parameters
        ----------
        state_filename : str
            Name of file from which to load the state

        Returns
        -------

        """

        with open(state_filename, "r") as infile:
            input_json = json.load(infile)

        self.db_location = input_json["db_location"]
        self.db_type = input_json["db_type"]
        self._active_sampler_id = input_json["active_sampler_id"]
        self._active_app_name = input_json["active_app"]
        self.campaign_name = input_json["campaign_name"]
        self._campaign_dir = input_json["campaign_dir"]
        self._log = input_json["log"]

        if not os.path.exists(self.campaign_dir):
            message = (f"Campaign directory in state_file {state_filename}"
                       f" ({self.campaign_dir}) does not exist.")
            logger.critical(message)
            raise RuntimeError(message)

    def add_app(self, name=None, params=None, fixtures=None,
                encoder=None, decoder=None,
                set_active=True):
        """Add an application to the CampaignDB.

        Parameters
        ----------
        name : str
            Name of the application.
        params : dict
            Description of the parameters to associate with the application.
        fixtures : dict
            Description of files/assets.
        encoder : :obj:`easyvvuq.encoders.base.BaseEncoder`
            Encoder element to convert parameters into application run inputs.
        decoder : :obj:`easyvvuq.decoders.base.BaseDecoder`
            Decoder element to convert application run output into data for
            VVUQ analysis.
        set_active: bool
            Should the added app be set to be the currently active app?

        Returns
        -------

        """

        # Verify input parameters dict
        paramsspec = ParamsSpecification(params, appname=name)

        # validate application input
        app = AppInfo(
            name=name,
            paramsspec=paramsspec,
            fixtures=fixtures,
            encoder=encoder,
            decoder=decoder
        )

        self.campaign_db.add_app(app)
        if set_active:
            self.set_app(app.name)

    def set_app(self, app_name):
        """Set active app for the campaign.

        Application information is retrieved from `self.campaign_db`.

        Parameters
        ----------
        app_name: str or None
            Name of selected app, if `None` given then first app will be
            selected.

        Returns
        -------

        """

        self._active_app_name = app_name
        self._active_app = self.campaign_db.app(name=app_name)

        # Resurrect the app encoder and decoder elements
        (self._active_app_encoder,
         self._active_app_decoder) = self.campaign_db.resurrect_app(app_name)

    def set_sampler(self, sampler):
        """Set active sampler.

        Parameters
        ----------
        sampler : `easyvvuq.sampling.base.BaseSamplingElement`
            Sampler that will be used to create runs for the current campaign.

        Returns
        -------

        """
        if not isinstance(sampler, BaseSamplingElement):
            msg = "set_sampler() must be passed a sampling element"
            logging.error(msg)
            raise Exception(msg)

        self._active_sampler = sampler
        self._active_sampler_id = self.campaign_db.add_sampler(sampler)

    def set_collater(self, collater):
        """Set a collater for this campaign.

        Parameters
        ----------
        collater : `easyvvuq.collate.base.BaseCollationElement`
            Collation that will be used to create runs for the current campaign.

        Returns
        -------

        """
        if not isinstance(collater, BaseCollationElement):
            msg = "set_collater() must be passed a collation element"
            logging.error(msg)
            raise Exception(msg)

        self.campaign_db.set_campaign_collater(collater, self.campaign_id)
        self._active_collater = collater

    def add_runs(self, runs):
        """Add a new run to the queue.

        Parameters
        ----------
        runs : list of dicts
            Each dict defines the value of each model parameter listed in
            `self.params_info` for a run to be added to `self.runs`

        Returns
        -------

        """

        if self._active_app is None:
            msg = ("No app is currently set for this campaign. "
                   "Use set_app('name_of_app').")
            logging.error(msg)
            raise Exception(msg)

        app_default_params = self._active_app["params"]

        run_info_list = []
        for new_run in runs:

            if new_run is None:
                msg = ("add_run() was passed new_run of type None. Bad sampler?")
                logging.error(msg)
                raise Exception(msg)

            # Verify and complete run with missing/default param values
            new_run = app_default_params.process_run(new_run, verify=self.verify_all_runs)

            # Add to run queue
            run_info = RunInfo(app=self._active_app['id'],
                               params=new_run,
                               sample=self._active_sampler_id,
                               campaign=self.campaign_id)

            run_info_list.append(run_info)

        self.campaign_db.add_runs(run_info_list)

    def add_default_run(self):
        """
        Add a single new run to the queue, using only default values for
        all parameters.
        """

        new_run = {}
        self.add_runs([new_run])

    def draw_samples(self, num_samples=0, replicas=1):
        """Draws `num_samples` sets of parameters from the currently set
        sampler, resulting in `num_samples` * `replicas` new runs added to the
        runs list. If `num_samples` is 0 (its default value) then
        this method draws ALL samples from the sampler, until exhaustion (this
        will fail if the sampler is not finite).

        Notes
        -----
        Do NOT use this in cases where you need 'replicas' with a different
        random seed. In those cases need to sample from a uniform_integer
        distribution and filter at analysis step.

        Parameters
        ----------
        num_samples : int
                Number of samples to draw from the active sampling element.
                By default is 0 (draw ALL samples)
        replicas : int
                Number of replica runs to create with each set of parameters.
                Default is 1 - so only a single run added for each set of
                parameters.

        Returns
        -------

        """

        # Make sure `num_samples` is not 0 for an infinite generator
        # (this would add runs forever...)
        if not self._active_sampler.is_finite() and num_samples <= 0:
            msg = (f"Sampling_element '{self._active_sampler.element_name()}' "
                   f"is an infinite generator, therefore a finite number of "
                   f"draws (n > 0) must be specified.")
            raise RuntimeError(msg)

        if replicas < 1:
            msg = "Number of replicas ({replicas}) must be at least 1"
            raise RuntimeError(msg)

        num_added = 0
        for new_run in self._active_sampler:

            list_of_runs = [new_run for i in range(replicas)]
            self.add_runs(list_of_runs)

            num_added += 1
            if num_added == num_samples:
                break

        # Write sampler's new state to database
        self.campaign_db.update_sampler(self._active_sampler_id, self._active_sampler)

        # Log application of this sampling element
        self.log_element_application(self._active_sampler,
                                     {"num_added": num_added, "replicas": replicas})

    def list_runs(self, sampler=None, campaign=None, status=None):
        """Get list of runs in the CampaignDB.

        Returns
        -------
            list of runs

        """
        return list(self.campaign_db.runs(sampler=sampler, campaign=campaign, status=status))

    def scan_completed(self, *args, **kwargs):
        """
        Check campaign database for completed runs (defined as runs with COLLATED status)

        Returns
        -------
            list of runs

        """
        return self.list_runs(status=Status.COLLATED)

    def all_complete(self):
        """
        Check if all runs have reported having output generated by
        a completed simulation.

        Returns
        -------
            list of runs

        """

        num = self.campaign_db.get_num_runs(not_status=Status.COLLATED)
        if num == 0:
            return True
        return False

    def populate_runs_dir(self):
        """Populate run directories based on runs in the CampaignDB.

        This calls the encoder element defined for the current application to
        create input files for it in each run directory, usually with varying
        input (scientific) parameters.

        Returns
        -------

        """

        # Get the encoder for this app. If none is set, only the directory structure
        # will be created.
        active_encoder = self._active_app_encoder
        if active_encoder is None:
            logger.warning('No encoder set for this app. Creating directory structure only.')
        else:
            use_fixtures = active_encoder.fixture_support
            fixtures = self._active_app['fixtures']

        # Loop through all runs with status NEW
<<<<<<< HEAD
        runs_dir = self.campaign_db.runs_dir()
        run_ids = []
=======
>>>>>>> 9eacce9b
        for run_id, run_data in self.campaign_db.runs(status=Status.NEW):

            # Make directory for this run's output
            os.makedirs(run_data['run_dir'])

            # Encode run
            if active_encoder is not None:
                if use_fixtures:
                    active_encoder.encode(params=run_data['params'],
                                          fixtures=fixtures,
                                          target_dir=run_data['run_dir'])
                else:
                    active_encoder.encode(params=run_data['params'],
                                          target_dir=run_data['run_dir'])

            run_ids.append(run_id)
        self.campaign_db.set_run_statuses(run_ids, Status.ENCODED)

    def get_campaign_runs_dir(self):
        """Get the runs directory from the CampaignDB.

        Returns
        -------
        str
            Path in which the runs information will be written.

        """
        return self.campaign_db.runs_dir()

    def call_for_each_run(self, fn, status=Status.ENCODED):

        # Loop through all runs in this campaign with the specified status,
        # and call the specified user function for each.
        for run_id, run_data in self.campaign_db.runs(status=status):
            fn(run_id, run_data)

    def apply_for_each_run_dir(self, action):
        """
        For each run in this Campaign's run list, apply the specified action
        (an object of type Action)

        Parameters
        ----------
        action : the action to be applied to each run directory
            The function to be applied to each run directory. func() will
            be called with the run directory path as its only argument.

        Returns
        -------
        """

        # Loop through all runs in this campaign with status ENCODED, and
        # run the specified action on each run's dir
        for run_id, run_data in self.campaign_db.runs(status=Status.ENCODED):
            logger.info("Applying " + action.__module__ + " to " + run_data['run_dir'])
            action.act_on_dir(run_data['run_dir'])

    def collate(self):
        """Combine the output from all runs associated with the current app.

        Uses the collation element held in `self._active_collater`.

        Returns
        -------

        """

        # Apply collation element
        num_collated = self._active_collater.collate(self)

        if num_collated < 1:
            logger.warning("No data collected during collation.")

        # Log application of this collation element
        info = {'num_collated': num_collated}
        self.log_element_application(self._active_collater, info)

    def get_collation_result(self):
        """
        Return dataframe containing all collated results

        Parameters
        ----------

        Returns
        -------
            pandas dataframe

        """
        return self._active_collater.get_collated_dataframe()

    def apply_analysis(self, analysis):
        """Run the `analysis` element on the output of the last run collation.

        Parameters
        ----------
        analysis : `easyvvuq.analysis.base.BaseAnalysisElement`
            Element that performs a VVUQ analysis on a dataframe summary of
            run outputs.

        Returns
        -------

        """

        # Apply analysis element to most recent collation result
        self.last_analysis = analysis.analyse(data_frame=self.get_collation_result())

        # Log application of this analysis element
        self.log_element_application(analysis, None)

    def get_last_analysis(self):
        """
        Return the output of the most recently run analysis element.

        Returns
        -------

        """
        if self.last_analysis is None:
            logging.warning("No last analysis output available.")

        return self.last_analysis

    def __str__(self):
        """Returns formatted summary of the current Campaign state.
        Enables class to work with standard print() method"""

        return (f"db_location = {self.db_location}\n"
                f"active_sampler_id = {self._active_sampler_id}\n"
                f"campaign_name = {self.campaign_name}\n"
                f"campaign_dir = {self.campaign_dir}\n"
                f"campaign_id = {self.campaign_id}\n"
                f"log = {self._log}\n")

    def log_element_application(self, element, further_info):
        """Add an entry to the campaign log for the given element.

        The `further_info` dictionary adds detail to the log. The `further_info`
        dict should give specific information about this element's application,
        where suitable.

        Parameters
        ----------
        element
        further_info

        Returns
        -------

        """

        log_entry = {
            "element": {
                "name": element.element_name(),
                "version": element.element_version(),
                "category": element.element_category()
            },
            "info": further_info
        }
        self._log.append(log_entry)<|MERGE_RESOLUTION|>--- conflicted
+++ resolved
@@ -611,12 +611,8 @@
             use_fixtures = active_encoder.fixture_support
             fixtures = self._active_app['fixtures']
 
-        # Loop through all runs with status NEW
-<<<<<<< HEAD
-        runs_dir = self.campaign_db.runs_dir()
         run_ids = []
-=======
->>>>>>> 9eacce9b
+
         for run_id, run_data in self.campaign_db.runs(status=Status.NEW):
 
             # Make directory for this run's output
