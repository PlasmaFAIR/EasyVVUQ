--- conflicted
+++ resolved
@@ -326,7 +326,6 @@
             if result is not None:
                 self.add_run_result(run_id, result)
 
-<<<<<<< HEAD
 
     def vary_param(self, param_name, dist=None):
         """
@@ -339,7 +338,7 @@
 
     def get_vars(self):
         return self._vars
-=======
+
     def to_dataframe(self):
         """Output results of the Campaign to Pandas dataframe
 
@@ -364,4 +363,3 @@
         run_params.drop(columns=['result'], inplace=True)
 
         return pd.concat([run_params, results], axis=1)
->>>>>>> 4e4ba85e
