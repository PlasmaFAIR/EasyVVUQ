import os
import logging
from easyvvuq import OutputType
from .base import BaseDecoder
import json
import numpy as np

__copyright__ = """

    Copyright 2018 Robin A. Richardson, David W. Wright

    This file is part of EasyVVUQ

    EasyVVUQ is free software: you can redistribute it and/or modify
    it under the terms of the Lesser GNU General Public License as published by
    the Free Software Foundation, either version 3 of the License, or
    (at your option) any later version.

    EasyVVUQ is distributed in the hope that it will be useful,
    but WITHOUT ANY WARRANTY; without even the implied warranty of
    MERCHANTABILITY or FITNESS FOR A PARTICULAR PURPOSE.  See the
    Lesser GNU General Public License for more details.

    You should have received a copy of the Lesser GNU General Public License
    along with this program.  If not, see <https://www.gnu.org/licenses/>.

"""
__license__ = "LGPL"


logger = logging.Logger(__name__)


class JSONDecoder(BaseDecoder, decoder_name="json"):

    def __init__(self, target_filename=None, output_columns=None):

        if target_filename is None:
            msg = (
                f"target_filename must be set for {self.decoder_name.upper()}Decoder. "
                f"This should be the name of the output file this decoder "
                f"acts on."
            )
            logging.error(msg)
            raise RuntimeError(msg)

        if output_columns is None:
            msg = (
                f"output_columns must be specified for "
                f"{self.decoder_name.upper()}Decoder. This should "
                f"be the names of the output fields this decoder extracts "
                f"from the target json file. For nested values use arrays "
                f"e.g. ['root', 'node', 'field'] where field is the leaf "
                f"that contains the value you need."
            )
            logging.error(msg)
            raise RuntimeError(msg)

        if len(output_columns) == 0:
            msg = "output_columns cannot be empty."
            logger.error(msg)
            raise RuntimeError(msg)

        self.target_filename = target_filename
        self.output_columns = output_columns

        self.output_type = OutputType('sample')

    @staticmethod
    def _get_output_path(run_info=None, outfile=None):

        run_path = run_info['run_dir']

        if not os.path.isdir(run_path):
            raise RuntimeError(f"Run directory does not exist: {run_path}")

        return os.path.join(run_path, outfile)

    def sim_complete(self, run_info=None):

        out_path = self._get_output_path(run_info, self.target_filename)

        if not os.path.isfile(out_path):
            return False
        else:
            return True

    def parse_sim_output(self, run_info={}):
        def get_value(data, path):
            for node in path:
                data = data[node]
            return data

        out_path = self._get_output_path(run_info, self.target_filename)
        raw_data = self._get_raw_data(out_path)

        data = []
        for col in self.output_columns:
            try:
                if isinstance(col, str):
                    data.append((col, raw_data[col]))
                elif isinstance(col, list):
                    data.append(('.'.join(col), get_value(raw_data, col)))
            except KeyError:
                raise RuntimeError("no such field: {} in this json file".format(col))
        return dict(data)

    def _get_raw_data(self, out_path):
        with open(out_path) as fd:
<<<<<<< HEAD
            return json.load(fd)
=======
            return json.load(fd)
>>>>>>> 6682c015
<|MERGE_RESOLUTION|>--- conflicted
+++ resolved
@@ -107,8 +107,4 @@
 
     def _get_raw_data(self, out_path):
         with open(out_path) as fd:
-<<<<<<< HEAD
-            return json.load(fd)
-=======
-            return json.load(fd)
->>>>>>> 6682c015
+            return json.load(fd)