--- conflicted
+++ resolved
@@ -24,14 +24,9 @@
 __license__ = "LGPL"
 
 
-<<<<<<< HEAD
-class Replicate(BaseSamplingElement, sampler_name="replicate"):
-=======
 logger = logging.getLogger(__name__)
 
-
-class Replicate(BaseSamplingElement):
->>>>>>> a31e58d9
+class Replicate(BaseSamplingElement, sampler_name="replicate"):
 
     def __init__(self, campaign=None, sampler=None, run_name=None,
                  replicates=2):
@@ -51,13 +46,11 @@
         self.run_name = run_name
         self.replicates = replicates
 
-<<<<<<< HEAD
     def element_version(self):
         return "0.1"
-=======
+
     def element_category(self):
         return "sampling"
->>>>>>> a31e58d9
 
     def is_finite(self):
         return True
@@ -69,8 +62,6 @@
         return "0.2"
 
     def generate_runs(self):
-
-
 
         # Get filtered list of unique runs
         # If no runs match then give error
