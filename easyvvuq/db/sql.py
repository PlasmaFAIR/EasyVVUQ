"""Provides class that allows access to an SQL format CampaignDB.
"""
import os
import json
import logging
import pandas as pd
from sqlalchemy import create_engine, Column, Integer, String, ForeignKey
from sqlalchemy.ext.declarative import declarative_base
from sqlalchemy.orm import sessionmaker
from .base import BaseCampaignDB
from easyvvuq import constants
from easyvvuq.sampling.base import BaseSamplingElement
from easyvvuq.encoders.base import BaseEncoder
from easyvvuq.decoders.base import BaseDecoder
from easyvvuq.collate.base import BaseCollationElement
from easyvvuq import ParamsSpecification

__copyright__ = """

    Copyright 2018 Robin A. Richardson, David W. Wright

    This file is part of EasyVVUQ

    EasyVVUQ is free software: you can redistribute it and/or modify
    it under the terms of the Lesser GNU General Public License as published by
    the Free Software Foundation, either version 3 of the License, or
    (at your option) any later version.

    EasyVVUQ is distributed in the hope that it will be useful,
    but WITHOUT ANY WARRANTY; without even the implied warranty of
    MERCHANTABILITY or FITNESS FOR A PARTICULAR PURPOSE.  See the
    Lesser GNU General Public License for more details.

    You should have received a copy of the Lesser GNU General Public License
    along with this program.  If not, see <https://www.gnu.org/licenses/>.

"""
__license__ = "LGPL"

logger = logging.getLogger(__name__)

Base = declarative_base()


class DBInfoTable(Base):
    """An SQLAlchemy schema for the database information table.
    """
    __tablename__ = 'db_info'
    id = Column(Integer, primary_key=True)
    next_run = Column(Integer)
    next_ensemble = Column(Integer)


class CampaignTable(Base):
    """An SQLAlchemy schema for the campaign information table.
    """
    __tablename__ = 'campaign_info'
    id = Column(Integer, primary_key=True)
    name = Column(String)
    easyvvuq_version = Column(String)
    campaign_dir_prefix = Column(String)
    campaign_dir = Column(String)
    runs_dir = Column(String)
    collater = Column(String)
    sampler = Column(Integer, ForeignKey('sample.id'))


class AppTable(Base):
    """An SQLAlchemy schema for the app table.
    """
    __tablename__ = 'app'
    id = Column(Integer, primary_key=True)
    name = Column(String)
    input_encoder = Column(String)
    output_decoder = Column(String)
    params = Column(String)
    fixtures = Column(String)


class RunTable(Base):
    """An SQLAlchemy schema for the run table.
    """
    __tablename__ = 'run'
    id = Column(Integer, primary_key=True)
    run_name = Column(String)
    ensemble_name = Column(String)
    app = Column(Integer, ForeignKey('app.id'))
    params = Column(String)
    status = Column(Integer)
    run_dir = Column(String)
    campaign = Column(Integer, ForeignKey('campaign_info.id'))
    sample = Column(Integer, ForeignKey('sample.id'))


class SamplerTable(Base):
    """An SQLAlchemy schema for the run table.
    """
    __tablename__ = 'sample'
    id = Column(Integer, primary_key=True)
    sampler = Column(String)


class CampaignDB(BaseCampaignDB):

    def __init__(self, location=None, new_campaign=False, name=None, info=None):

        if location is not None:
            self.engine = create_engine(location)
        else:
            self.engine = create_engine('sqlite://')

        session_maker = sessionmaker(bind=self.engine)

        self.session = session_maker()

        if new_campaign:
            if info is None:
                raise RuntimeError('No information provided to create'
                                   'database')
            if info.name != name:
                message = (f'Information for campaign {info.name} given '
                           f'for campaign database {name}')
                logging.critical(message)
                raise RuntimeError(message)
            Base.metadata.create_all(self.engine)

            self._next_run = 1
            self._next_ensemble = 1

            self.session.add(CampaignTable(**info.to_dict(flatten=True)))
            self.session.add(
                DBInfoTable(
                    next_run=self._next_run,
                    next_ensemble=self._next_ensemble))
            self.session.commit()
        else:
            info = self.session.query(
                CampaignTable).filter_by(name=name).first()
            if info is None:
                raise ValueError('Campaign with the given name not found.')

            db_info = self.session.query(DBInfoTable).first()
            self._next_run = db_info.next_run
            self._next_ensemble = db_info.next_ensemble

    def app(self, name=None):
        """
        Get app information. Specific applications selected by `name`,
        otherwise first entry in database 'app' selected.

        Parameters
        ----------
        name : str or None
            Name of selected app, if `None` given then first app will be
            selected.

        Returns
        -------
        dict:
            Application information.
        """

        if name is None:
            logging.warning('No app name provided so using first app '
                            'in database')
            selected = self.session.query(AppTable).all()
        else:
            selected = self.session.query(AppTable).filter_by(name=name).all()

        if len(selected) == 0:
            message = f'No entry for app: ({name}).'
            logger.critical(message)
            raise RuntimeError(message)
        if len(selected) > 1:
            message = f'Too many apps called: ({name}).'
            logger.critical(message)
            raise RuntimeError(message)

        selected_app = selected[0]

        app_dict = {
            'id': selected_app.id,
            'name': selected_app.name,
            'input_encoder': selected_app.input_encoder,
            'output_decoder': selected_app.output_decoder,
            'params': ParamsSpecification.deserialize(selected_app.params),
            'fixtures': json.loads(selected_app.fixtures)
        }

        return app_dict

    def add_app(self, app_info):
        """
        Add application to the 'app' table.

        Parameters
        ----------
        app_info: AppInfo
            Application definition.

        Returns
        -------

        """

        # Check that no app with same name exists
        name = app_info.name
        selected = self.session.query(AppTable).filter_by(name=name).all()
        if len(selected) > 0:
            message = (
                f'There is already an app in this database with name {name}'
                f'(found {len(selected)}).'
            )
            logger.critical(message)
            raise RuntimeError(message)

        app_dict = app_info.to_dict(flatten=True)

        db_entry = AppTable(**app_dict)

        self.session.add(db_entry)
        self.session.commit()

    def add_sampler(self, sampler_element):
        """
        Add new Sampler to the 'sampler' table.

        Parameters
        ----------
        sampler_element: BaseSamplingElement

        Returns
        -------

        """
        db_entry = SamplerTable(sampler=sampler_element.serialize())

        self.session.add(db_entry)
        self.session.commit()

        return db_entry.id

    def update_sampler(self, sampler_id, sampler_element):
        """
        Update the state of the Sampler with id 'sampler_id' to
        that in the passed 'sampler_element'

        Parameters
        ----------
        sampler_id: int
            The id of the sampler in the db to update
        sampler_element: BaseSamplingElement
            The sampler whose state should be used as the new state

        Returns
        -------

        """

        selected = self.session.query(SamplerTable).get(sampler_id)
        selected.sampler = sampler_element.serialize()
        self.session.commit()

    def resurrect_sampler(self, sampler_id):
        """
        Return the sampler object corresponding to id sampler_id in the database.
        It is deserialized from the state stored in the database.

        Parameters
        ----------
        sampler_id: int
            The id of the sampler to resurrect

        Returns
        -------
        BaseSamplingElement
            The 'live' sampler object, deserialized from the state in the db

        """

        serialized_sampler = self.session.query(SamplerTable).get(sampler_id).sampler
        sampler = BaseSamplingElement.deserialize(serialized_sampler)
        return sampler

    def set_campaign_collater(self, collater, campaign_id):
        """
        Store the state of the given collater object in the collation slot
        for the campaign with id 'campaign_id'

        Parameters
        ----------
        collater: BaseCollationElement
            The collater object to serialize
        campaign_id: int
            The id of the campaign this collater should be assigned to

        Returns
        -------

        """

        selected = self.session.query(CampaignTable).get(campaign_id)
        selected.collater = collater.serialize()
        self.session.commit()

    def resurrect_collation(self, campaign_id):
        """
        Return the collater object corresponding to the campaign with id 'campaign_id'
        in the database. It is deserialized from the state stored in the database.

        Parameters
        ----------
        campaign_id: int
            The id of the collater to resurrect

        Returns
        -------
        BaseCollationElement
            The 'live' collater object, deserialized from the state in the db

        """

        serialized_collater = self.session.query(CampaignTable).get(campaign_id).collater
        if serialized_collater is None:
            print("Loaded campaign does not have a collation element currently set")
            return None
        collater = BaseCollationElement.deserialize(serialized_collater)
        return collater

    def resurrect_app(self, app_name):
        """
        Return the 'live' encoder and decoder objects corresponding to the app with
        name 'app_name' in the database. They are deserialized from the states
        previously stored in the database.

        Parameters
        ----------
        app_name: string
            Name of the app to resurrect

        Returns
        -------
        BaseEncoder, BaseDecoder
            The 'live' encoder and decoder objects associated with this app

        """

        app_info = self.app(app_name)
        encoder = BaseEncoder.deserialize(app_info['input_encoder'])
        decoder = BaseDecoder.deserialize(app_info['output_decoder'])
        return encoder, decoder

    def add_runs(self, run_info_list=None, run_prefix='Run_', ensemble_prefix='Ensemble_'):
        """
        Add list of runs to the `runs` table in the database.

        Parameters
        ----------
        run_info_list: List of RunInfo objects
            Each RunInfo object contains relevant run fields: params, status (where in the
            EasyVVUQ workflow is this RunTable), campaign (id number), sample, app
        run_prefix: str
            Prefix for run id
        ensemble_prefix: str
            Prefix for ensemble id

        Returns
        -------

        """

        # Add all runs to RunTable
        runs_dir = self.runs_dir()
        for run_info in run_info_list:
            run_info.ensemble_name = f"{ensemble_prefix}{self._next_ensemble}"
            run_info.run_name = f"{run_prefix}{self._next_run}"
            run_info.run_dir = os.path.join(runs_dir, run_info.run_name)

            run = RunTable(**run_info.to_dict(flatten=True))
            self.session.add(run)
            self._next_run += 1
        self._next_ensemble += 1

        # Update run and ensemble counters in db
        db_info = self.session.query(DBInfoTable).first()
        db_info.next_run = self._next_run
        db_info.next_ensemble = self._next_ensemble

        self.session.commit()

    @staticmethod
    def _run_to_dict(run_row):
        """
        Convert the provided row from 'runs' table into a dictionary

        Parameters
        ----------
        run_row: RunTable
            Information on a particular run in the database.

        Returns
        -------
        dict:
            Contains run information (keys = run_name, params, status, sample,
            campaign and app)

        """

        run_info = {
            'run_name': run_row.run_name,
            'ensemble_name': run_row.ensemble_name,
            'params': json.loads(run_row.params),
            'status': constants.Status(run_row.status),
            'sample': run_row.sample,
            'campaign': run_row.campaign,
            'app': run_row.app,
            'run_dir': run_row.run_dir
        }

        return run_info

    def set_dir_for_run(self, run_name, run_dir, campaign=None, sampler=None):
        """
        Set the 'run_dir' path for the specified run in the database.

        Parameters
        ----------
        run_name: str
            Name of run to filter for.
        run_dir: str
            Directory path associated to set for this run.
        campaign:  int or None
            Campaign id to filter for.
        sampler: int or None
            Sample id to filter for.

        Returns
        -------

        """

        filter_options = {'run_name': run_name}
        if campaign:
            filter_options['campaign'] = campaign
        if sampler:
            filter_options['sampler'] = sampler

        selected = self.session.query(RunTable).filter_by(**filter_options)

        if selected.count() != 1:
            logging.critical('Multiple runs selected - using the first')

        selected = selected.first()

        selected.run_dir = run_dir
        self.session.commit()

    def get_run_status(self, run_name, campaign=None, sampler=None):
        """
        Return the status (enum) for the run with name 'run_name' (and, optionally,
        filtering for campaign and sampler by id)

        Parameters
        ----------
        run_name: str
            Name of the run
        campaign: int
            ID of the desired Campaign
        sampler: int
            ID of the desired Sampler

        Returns
        -------
        status: enum(Status)
            Status of the run.
        """

        filter_options = {'run_name': run_name}
        if campaign:
            filter_options['campaign'] = campaign
        if sampler:
            filter_options['sample'] = sampler

        selected = self.session.query(RunTable).filter_by(**filter_options)

        if selected.count() != 1:
            logging.critical('Multiple runs selected - using the first')

        selected = selected.first()

        return constants.Status(selected.status)

    def set_run_statuses(self, run_name_list, status):
        """
        Set the specified 'status' (enum) for all runs in the list run_ID_list

        Parameters
        ----------
        run_name_list: list of str
            A list of run names run names (format is usually: prefix + int)
        status: enum(Status)
            The new status all listed runs should now have

        Returns
        -------

        """
        max_entries = 900
<<<<<<< HEAD
        for i in range(0, len(run_name_list), max_entries):
            selected = self.session.query(RunTable).filter(
                RunTable.run_name.in_(set(run_name_list[i:i + max_entries]))).all()
=======
        for i in range(0, len(run_ID_list), max_entries):
            selected = self.session.query(RunTable).filter(
                RunTable.run_name.in_(set(run_ID_list[i:i + max_entries]))).all()
>>>>>>> d5ba9f61
            for run in selected:
                run.status = status
            self.session.commit()

    def campaigns(self):
        """Get list of campaigns for which information is stored in the
        database.

        Returns
        -------
        list:
            Campaign names.
        """

        return [c.name for c in self.session.query(CampaignTable).all()]

    def _get_campaign_info(self, campaign_name=None):
        """
        Parameters
        ----------
        campaign_name: str
            Name of campaign to select

        Returns
        -------
            sqlalchemy query for campaign with this name

        """

        query = self.session.query(CampaignTable)

        if campaign_name is None:
            campaign_info = query
        else:
            campaign_info = query.filter_by(name=campaign_name).all()

        if campaign_info.count() > 1:
            logger.warning(
                'More than one campaign selected - using first one.')
        elif campaign_info.count() == 0:
            message = 'No campaign available.'
            logger.critical(message)
            raise RuntimeError(message)

        return campaign_info.first()

    def get_campaign_id(self, name):
        """
        Return the (database) id corresponding to the campaign with name 'name'.

        Parameters
        ----------
        name: str
            Name of the campaign.

        Returns
        -------
        int:
            The id of the campaign with the specified name
        """

        selected = self.session.query(
            CampaignTable.name.label(name),
            CampaignTable.id).all()
        if len(selected) == 0:
            msg = f"No campaign with name {name} found in campaign database"
            logger.error(msg)
            raise Exception(msg)
        if len(selected) > 1:
            msg = (
                f"More than one campaign with name {name} found in"
                f"campaign database. Database state is compromised."
            )
            logger.error(msg)
            raise Exception(msg)

        # Return the database ID for the specified campaign
        return selected[0][1]

    def get_sampler_id(self, campaign_id):
        """
        Return the (database) id corresponding to the sampler currently set
        for the campaign with id 'campaign_id'

        Parameters
        ----------
        campaign_id: int
            ID of the campaign.

        Returns
        -------
        int:
            The id of the sampler set for the specified campaign
        """

        sampler_id = self.session.query(CampaignTable).get(campaign_id).sampler
        return sampler_id

    def set_sampler(self, campaign_id, sampler_id):
        """
        Set specified campaign to be using specified sampler

        Parameters
        ----------
        campaign_id: int
            ID of the campaign.
        sampler_id: int
            ID of the sampler.

        Returns
        -------
        """

        self.session.query(CampaignTable).get(campaign_id).sampler = sampler_id
        self.session.commit()

    def campaign_dir(self, campaign_name=None):
        """Get campaign directory for `campaign_name`.

        Parameters
        ----------
        campaign_name: str
            Name of campaign to select

        Returns
        -------
        str:
            Path to campaign directory.
        """

        return self._get_campaign_info(campaign_name=campaign_name).campaign_dir

    def _select_runs(self, name=None, campaign=None, sampler=None, status=None, not_status=None):
        """
        Select all runs in the database which match the input criteria.

        Parameters
        ----------
        name: str
            Name of run to filter for.
        campaign:  int or None
            Campaign id to filter for.
        sampler: int or None
            Sampler id to filter for.
        status: enum(Status) or None
            Status string to filter for.
        not_status: enum(Status) or None
            Exclude runs with this status string

        Returns
        -------
        sqlalchemy.orm.query.Query
            Selected runs from the database run table.
        """
        filter_options = {}
        if name:
            filter_options['run_name'] = name
        if campaign:
            filter_options['campaign'] = campaign
        if sampler:
            filter_options['sampler'] = sampler
        if status:
            filter_options['status'] = status

        # Note that for some databases this can be sped up with a yield_per(), but not all
        selected = self.session.query(RunTable).filter_by(
            **filter_options).filter(RunTable.status != not_status)

        return selected

    def run(self, name, campaign=None, sampler=None, status=None, not_status=None):
        """
        Get the information for a specified run.

        Parameters
        ----------
        name: str
            Name of run to filter for.
        campaign:  int or None
            Campaign id to filter for.
        sampler: int or None
            Sampler id to filter for.
        status: enum(Status) or None
            Status string to filter for.
        not_status: enum(Status) or None
            Exclude runs with this status string

        Returns
        -------
        dict
            Containing run information (run_name, params, status, sample,
            campaign, app)
        """

        selected = self._select_runs(
            name=name,
            campaign=campaign,
            sampler=sampler,
            status=status,
            not_status=not_status)

        if selected.count() != 1:
            logging.warning('Multiple runs selected - using the first')

        selected = selected.first()

        return self._run_to_dict(selected)

    def runs(self, campaign=None, sampler=None, status=None, not_status=None):
        """
        A generator to return all run information for selected `campaign` and `sampler`.

        Parameters
        ----------
        campaign: int or None
            Campaign id to filter for.
        sampler: int or None
            Sampler id to filter for.
        status: enum(Status) or None
            Status string to filter for.
        not_status: enum(Status) or None
            Exclude runs with this status string

        Returns
        -------
        dict:
            Information on each selected run (key = run_name, value = dict of
            run information fields.), one at a time.

        """

        selected = self._select_runs(
            campaign=campaign,
            sampler=sampler,
            status=status,
            not_status=not_status)

        for r in selected:
            yield r.run_name, self._run_to_dict(r)

    def get_num_runs(self, campaign=None, sampler=None, status=None, not_status=None):
        """
        Returns the number of runs matching the filtering criteria.

        Parameters
        ----------
        campaign: int or None
            Campaign id to filter for.
        sampler: int or None
            Sampler id to filter for.
        status: enum(Status) or None
            Status string to filter for.
        not_status: enum(Status) or None
            Exclude runs with this status string

        Returns
        -------
        int:
            The number of runs in the database matching the filtering criteria

        """

        selected = self._select_runs(
            campaign=campaign,
            sampler=sampler,
            status=status,
            not_status=not_status)

        return selected.count()

    def runs_dir(self, campaign_name=None):
        """
        Get the directory used to store run information for `campaign_name`.

        Parameters
        ----------
        campaign_name: str
            Name of the selected campaign.

        Returns
        -------
        str:
            Path containing run outputs.
        """

        return self._get_campaign_info(campaign_name=campaign_name).runs_dir

    def append_collation_dataframe(self, df):
        """
        Append the data in dataframe 'df' to that already collated in the database

        Parameters
        ----------
        df: pandas dataframe
            The dataframe whose contents need to be appended to the collation store

        Returns
        -------
        """

        df.to_sql("COLLATIONRESULT", self.engine, if_exists='append')

    def get_collation_dataframe(self):
        """
        Returns a dataframe containing the full collated results stored in this database
        i.e. the total of what was added with the append_collation_dataframe() method.

        Parameters
        ----------

        Returns
        -------
        df: pandas dataframe
            The dataframe with all contents that were appended to this database
        """

        query = "select * from COLLATIONRESULT"
        df = pd.read_sql_query(query, self.engine)
        return df<|MERGE_RESOLUTION|>--- conflicted
+++ resolved
@@ -506,15 +506,11 @@
 
         """
         max_entries = 900
-<<<<<<< HEAD
+        
         for i in range(0, len(run_name_list), max_entries):
             selected = self.session.query(RunTable).filter(
                 RunTable.run_name.in_(set(run_name_list[i:i + max_entries]))).all()
-=======
-        for i in range(0, len(run_ID_list), max_entries):
-            selected = self.session.query(RunTable).filter(
-                RunTable.run_name.in_(set(run_ID_list[i:i + max_entries]))).all()
->>>>>>> d5ba9f61
+      
             for run in selected:
                 run.status = status
             self.session.commit()
