import os
import easyvvuq as uq
import numpy as np
import chaospy as cp
import pytest
import logging
import pandas as pd
from tests.sc.sobol_model import sobol_g_func


def exact_sobols_g_func(d=2, a=[0.0, 0.5, 3.0, 9.0, 99.0]):
    # for the Sobol g function, the exact (1st-order)
    # Sobol indices are known analytically
    V_i = np.zeros(d)
    for i in range(d):
        V_i[i] = 1.0 / (3.0 * (1 + a[i])**2)
    V = np.prod(1 + V_i) - 1
    logging.debug('Exact 1st-order Sobol indices: ', V_i / V)
    return V_i / V


# author: Wouter Edeling
__license__ = "LGPL"

HOME = os.path.abspath(os.path.dirname(__file__))


def run_campaign():
    # fix random seed to make this test deterministic
    np.random.seed(10000000)
    # Create the sampler
    vary = {
        "x1": cp.Uniform(0.0, 1.0),
        "x2": cp.Uniform(0.0, 1.0)
    }
    # Select the MC sampler
    mc_sampler = uq.sampling.MCSampler(vary, n_mc_samples=100)
    data = []
    for run_id, sample in enumerate(mc_sampler):
        data.append({
            'run_id' : run_id,
            'x1': sample['x1'],
            'x2': sample['x2'],
            'f': sobol_g_func([sample['x1'], sample['x2']], d=2)
        })

    df = pd.DataFrame(data)

     # Post-processing analysis
    analysis = uq.analysis.QMCAnalysis(sampler=mc_sampler, qoi_cols=['f'])
    results = analysis.analyse(df)

    return results

def test_mc_analysis():
    # analytic Sobol indices
    results = run_campaign()
    ref_sobols = exact_sobols_g_func()
    sobol_x1 = results['sobols_first']['f']['x1']
    sobol_x2 = results['sobols_first']['f']['x2']
    assert sobol_x1 == pytest.approx(ref_sobols[0], abs=0.1)
    assert sobol_x2 == pytest.approx(ref_sobols[1], abs=0.1)
<<<<<<< HEAD

# plt.show()
=======
>>>>>>> 6f30dff4
<|MERGE_RESOLUTION|>--- conflicted
+++ resolved
@@ -60,8 +60,3 @@
     sobol_x2 = results['sobols_first']['f']['x2']
     assert sobol_x1 == pytest.approx(ref_sobols[0], abs=0.1)
     assert sobol_x2 == pytest.approx(ref_sobols[1], abs=0.1)
-<<<<<<< HEAD
-
-# plt.show()
-=======
->>>>>>> 6f30dff4
