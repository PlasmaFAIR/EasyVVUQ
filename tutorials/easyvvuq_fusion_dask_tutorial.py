--- conflicted
+++ resolved
@@ -142,13 +142,9 @@
     print("B")
 
     client.close()
-<<<<<<< HEAD
-#    client.shutdown()
-    print("C")
-=======
     if not args.local:
         client.shutdown()
->>>>>>> c2b8c1d9
+    print("C")
 
     time_end = time.time()
     print('Time for phase 4 = %.3f' % (time_end-time_start))
